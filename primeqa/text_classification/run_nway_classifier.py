--- conflicted
+++ resolved
@@ -457,11 +457,7 @@
         )
     max_seq_length = min(data_args.max_seq_length, tokenizer.model_max_length)
 
-<<<<<<< HEAD
     preprocessor_class = task_args.preprocessor
-=======
-    preprocessor_class = TextClassifierPreProcessor # TODO task_args.preprocssor
->>>>>>> 58cbf467
     preprocessor = preprocessor_class(
         example_id_key=data_args.example_id_key,
         sentence1_key=data_args.sentence1_key,
@@ -524,11 +520,7 @@
     else:
         data_collator = None
 
-<<<<<<< HEAD
     postprocessor_class = task_args.postprocessor
-=======
-    postprocessor_class = TextClassifierPostProcessor  # TODO # taskargs.
->>>>>>> 58cbf467
     postprocessor = postprocessor_class(
         k=10, 
         drop_label=data_args.drop_label,
