--- conflicted
+++ resolved
@@ -45,11 +45,8 @@
 from primeqa.mrc.processors.preprocessors.tydiboolqa_bpes import TyDiBoolQAPreprocessor
 from primeqa.mrc.processors.preprocessors.mrqa import MRQAPreprocessor
 from primeqa.mrc.trainers.mrc import MRCTrainer
-<<<<<<< HEAD
 from primeqa.mrc.trainers.mrc_mskd import MSKD_MRCTrainer
-=======
 from primeqa.mrc.trainers.seq2seq_mrc import MRCSeq2SeqTrainer
->>>>>>> 8892afe8
 from primeqa.boolqa.run_boolqa_classifier import main as cls_main
 from primeqa.boolqa.run_score_normalizer import main as sn_main
 
@@ -304,15 +301,9 @@
     task_trainer: object_reference = field(
         default=MRCTrainer,
         metadata={"help": "The name of the preprocessor to use.",
-                  "choices": [MRCTrainer, MRCSeq2SeqTrainer]
+                  "choices": [MRCTrainer, MRCSeq2SeqTrainer, MSKD_MRCTrainer]
                   }
     )
-    trainer: object_reference = field(
-        default=MRCTrainer,
-        metadata={"help": "The name of the trainer to use.",
-                  "choices": [MRCTrainer,MSKD_MRCTrainer]
-                  }
-    )    
     preprocessor: object_reference = field(
         default=TyDiQAPreprocessor,
         metadata={"help": "The name of the preprocessor to use.",
@@ -371,11 +362,7 @@
 
 
 def main():
-<<<<<<< HEAD
-    parser = HfArgumentParser((ModelArguments, DataTrainingArguments, TrainingArguments, TaskArguments, DistillationArguments))
-=======
-    parser = HfArgumentParser((ModelArguments, DataTrainingArguments, Seq2SeqTrainingArguments, TaskArguments))
->>>>>>> 8892afe8
+    parser = HfArgumentParser((ModelArguments, DataTrainingArguments, Seq2SeqTrainingArguments, TaskArguments, DistillationArguments))
     if len(sys.argv) == 2 and sys.argv[1].endswith(".json"):
         # If we pass only one argument to the script and it's the path to a json file,
         # let's parse it to get our arguments.
@@ -452,7 +439,6 @@
     model.set_task_head(next(iter(task_heads)))
 
     # load data
-<<<<<<< HEAD
     if data_args.train_fof is not None or data_args.eval_fof is not None:
         logger.info('Loading datasets')
         def get_raw_datasets(fof):
@@ -471,29 +457,28 @@
         if data_args.eval_fof is not None:            
             raw_validation_datasets = get_raw_datasets(data_args.eval_fof)
             raw_datasets['validation'] = raw_validation_datasets
-=======
-    logger.info('Loading dataset')
-    if data_args.train_file is not None or data_args.eval_file is not None:
-        raw_datasets = {}
-        if data_args.train_file is not None: 
-            raw_datasets["train"] = datasets.load_dataset(data_args.data_file_format, data_files={"train": data_args.train_file}, split="train")
-        if data_args.eval_file is not None: 
-            raw_datasets["validation"] = datasets.load_dataset(data_args.data_file_format, data_files={"validation": data_args.eval_file}, split="validation")
-        
->>>>>>> 8892afe8
     else:
         logger.info('Loading dataset')        
         if data_args.train_file is not None or data_args.eval_file is not None:
             data_files = {}
-
+            raw_datasets = {}
+            # Load train and validation datasets separately because they might have different columns
             if data_args.train_file is not None: 
                 data_files['train'] = glob.glob(data_args.train_file)
+                raw_datasets["train"] = datasets.load_dataset(
+                    data_args.data_file_format, 
+                    data_files={"train": data_files["train"]}, 
+                    split="train",
+                    cache_dir=model_args.cache_dir
+                 )
             if data_args.eval_file is not None: 
                 data_files['validation'] = glob.glob(data_args.eval_file)
-
-            raw_datasets = datasets.load_dataset(data_args.data_file_format, 
-                data_files=data_files,
-                cache_dir=model_args.cache_dir)
+                raw_datasets["validation"] = datasets.load_dataset(
+                    data_args.data_file_format, 
+                    data_files={"validation": data_files["validation"]}, 
+                    split="validation",
+                    cache_dir=model_args.cache_dir
+                 )        
         else:
             if data_args.dataset_name == "natural_questions":
                 raw_datasets = datasets.load_dataset(
@@ -603,11 +588,7 @@
             span_non_null_threshold=task_args.span_non_null_threshold,verbose=task_args.verbose,
             dataset_config_name = eval_dataset.config_name)
 
-<<<<<<< HEAD
-    trainer_class = task_args.trainer
-=======
     trainer_class = task_args.task_trainer
->>>>>>> 8892afe8
     trainer = trainer_class(
         model=model,
         args=training_args,
