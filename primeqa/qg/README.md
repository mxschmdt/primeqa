--- conflicted
+++ resolved
@@ -2,7 +2,7 @@
 The task of QG can be summarized as given a table pr passage, generate <question, answer> pairs such that the answer for that question can be deduced from the table/passage.  
 The primary script for QG is [run_qg.py](./run_qg.py).  This runs a transformer-based sequence generation pipeline as shown below (for TableQG):
 ## Pipeline
-<img src="../../docs/img/tableqg_pipeline.png" width="500" class="center">
+<img src="../../docs/_static/img/tableqg_pipeline.png" width="500" class="center">
 
 The above pipeline shows the pipeline for generating questions from a table. PasageQG follows a similar pipleine, except SQL generator [sql_sampler.py](./models/table_qg/sql_sampler.py) over a table is replaced by Answer Sampler [answer_sampler.py](./models/passage_qg/answer_sampler.py) over a passage which tries to sample answer token(s) from the given passage and then generate questions having those answer(s). 
 
@@ -15,10 +15,6 @@
 - SQuAD, SQuAD_v2 (QG for PassageQA i.e. MRC)
 - TydiQA (Multilingual QG)
 
-<<<<<<< HEAD
-## Pipeline
-<img src="../../docs/_static/img/tableqg_pipeline.png" width="500" class="center">
-=======
 ## Example Usage
 An example for training the model on WikiSQL dataset:
 
@@ -75,5 +71,4 @@
     eval_samples_per_second =     38.855\
     eval_steps_per_second   =      1.217\
 
-Inference can be done for PassageQG over a given passage. Check this [notebook](../../notebooks/qg/passage_qg_inference.ipynb) for more information.
->>>>>>> 2168849c
+Inference can be done for PassageQG over a given passage. Check this [notebook](../../notebooks/qg/passage_qg_inference.ipynb) for more information.