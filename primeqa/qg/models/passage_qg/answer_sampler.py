from primeqa.qg.utils.constants import QGSpecialTokens
import numpy as np
import stanza
from stanza.models.common.doc import Document
from stanza.pipeline.core import Pipeline

<<<<<<< HEAD
class AnswerSampler():
    """
	Class for sampling answer tokens from passage, to be used for PassageQG
	"""
=======
>>>>>>> 1df26a99

stanza.download(lang="multilingual")

class AnswerSampler():
    def __init__(self):
<<<<<<< HEAD
        """
        load a multi-lingual nlp model to be used for NER taggging and stopword detection
        """

        self.nlp = spacy.load('xx_ent_wiki_sm')
        self.stopwords = self.nlp.Defaults.stop_words
=======
        self.lang_codes = {'ar': {'name':'Arabic', 'method_available': 'NER'},
                           'en': {'name':'English', 'method_available':'NER'},
                           'fi': {'name':'Finnish', 'method_available':'NER'},
                           'id': {'name':'Indonesian', 'method_available':'UD'},
                           'ko': {'name':'Korean', 'method_available':'UD'},
                           'ru': {'name':'Russian', 'method_available':'NER'},
                           'te': {'name':'Telugu', 'method_available':'UD'}
                        }
        self.lang_identify = Pipeline(lang="multilingual", processors="langid", verbose=False)
        self.ner_models = {}
        for code in self.lang_codes:
            if self.lang_codes[code]['method_available'] == 'NER':
                self.ner_models[code] = stanza.Pipeline(lang=code, processors='tokenize,ner', verbose=False)
                print('Loaded NER model for ',self.lang_codes[code]['name'])
>>>>>>> 1df26a99

    def detect_language(self, text):
        doc = Document([], text=text)
        self.lang_identify(doc)
        if doc.lang not in self.lang_codes:
            NotImplementedError('This language is not supported: ' + doc.lang)
        return doc.lang

    def get_named_entities(self, text):
        lang = self.detect_language(text)
        print('Input language', lang)
        if self.lang_codes[lang]['method_available'] == 'NER':
            output = self.ner_models[lang](text)
            return [ent.text for ent in output.ents]
        else:
            NotImplementedError
    
    def create_qg_input(self, data_list, num_questions_per_instance = 5):
        """
        create the input for qg training by sampling noun phrases as possible
        answers from text passages.
        """

        input_str_list = []
        answer_list = []
        for data in data_list:
            answers = self.get_named_entities(data)

            if num_questions_per_instance < len(answers):
                answers = np.random.choice(answers, num_questions_per_instance, replace=False)
            
            for ans in answers:
                text = ans + ' '+QGSpecialTokens.sep+' ' + data    # prepare the data to match qg training format  
                input_str_list.append(text)
                answer_list.append(ans)
        return input_str_list, answer_list<|MERGE_RESOLUTION|>--- conflicted
+++ resolved
@@ -4,26 +4,14 @@
 from stanza.models.common.doc import Document
 from stanza.pipeline.core import Pipeline
 
-<<<<<<< HEAD
-class AnswerSampler():
-    """
-	Class for sampling answer tokens from passage, to be used for PassageQG
-	"""
-=======
->>>>>>> 1df26a99
 
 stanza.download(lang="multilingual")
 
 class AnswerSampler():
+    """
+	Class for sampling answer tokens from passage, to be used for PassageQG inference.
+	"""
     def __init__(self):
-<<<<<<< HEAD
-        """
-        load a multi-lingual nlp model to be used for NER taggging and stopword detection
-        """
-
-        self.nlp = spacy.load('xx_ent_wiki_sm')
-        self.stopwords = self.nlp.Defaults.stop_words
-=======
         self.lang_codes = {'ar': {'name':'Arabic', 'method_available': 'NER'},
                            'en': {'name':'English', 'method_available':'NER'},
                            'fi': {'name':'Finnish', 'method_available':'NER'},
@@ -38,9 +26,13 @@
             if self.lang_codes[code]['method_available'] == 'NER':
                 self.ner_models[code] = stanza.Pipeline(lang=code, processors='tokenize,ner', verbose=False)
                 print('Loaded NER model for ',self.lang_codes[code]['name'])
->>>>>>> 1df26a99
 
+    
+    
     def detect_language(self, text):
+        """
+        detect the language of an input passage, used later for identifying the right NER model to use
+        """
         doc = Document([], text=text)
         self.lang_identify(doc)
         if doc.lang not in self.lang_codes:
@@ -48,6 +40,9 @@
         return doc.lang
 
     def get_named_entities(self, text):
+        """
+        pick the right NER model to use based on detected language of the passage
+        """
         lang = self.detect_language(text)
         print('Input language', lang)
         if self.lang_codes[lang]['method_available'] == 'NER':
@@ -58,10 +53,9 @@
     
     def create_qg_input(self, data_list, num_questions_per_instance = 5):
         """
-        create the input for qg training by sampling noun phrases as possible
+        create the input for qg training by sampling named entities as possible
         answers from text passages.
         """
-
         input_str_list = []
         answer_list = []
         for data in data_list:
@@ -71,7 +65,7 @@
                 answers = np.random.choice(answers, num_questions_per_instance, replace=False)
             
             for ans in answers:
-                text = ans + ' '+QGSpecialTokens.sep+' ' + data    # prepare the data to match qg training format  
+                text = ans + ' '+QGSpecialTokens.sep+' ' + data        
                 input_str_list.append(text)
                 answer_list.append(ans)
         return input_str_list, answer_list