--- conflicted
+++ resolved
@@ -2,7 +2,6 @@
 
 Before continuing below make sure you have PrimeQA [installed](../../README.md#Installation).
 
-<<<<<<< HEAD
 PrimeQA provides both dense and sparse IR components.
 - **Dense IR** is a ColBERT-based IR Engine enabling scalable BERT-based search
 - **Sparse IR** is a Pyserini-based IR Engine enabling BM25 ranking using bag of words representation
@@ -10,15 +9,6 @@
 This README shows how to run the basic model training, data indexing, retrieval using the `run_ir.py` script.
 
 Sample data files are [here](../../tests/resources/ir_dense), their formats are shown in the Jupyter notebooks [here](../../notebooks/ir/dense/dense_ir.ipynb) and [here](../../notebooks/ir/dense/dense_ir_student_teacher.ipynb).
-=======
-PrimeQA provides both dense and sparse IR components. 
-- **Dense IR** is a ColBERT-based IR Engine enabling scalable BERT-based search
-- **Sparse IR** is a Pyserini-based IR Engine enabling BM25 ranking using bag of words representation
-
-This README shows how to run the basic model training, data indexing, retrieval using the `run_ir.py` script. 
-
-Sample data files are [here](../../tests/resources/ir_dense), their formats are shown in the Jupyter notebooks [here](../../notebooks/ir/dense/dense_ir.ipynb) and [here](../../notebooks/ir/dense/dense_ir_student_teacher.ipynb). 
->>>>>>> 2168849c
 
 The steps involved in training a model using the DR.DECR (Dense Retrieval with Distillation-Enhanced Cross-Lingual Representation) Student/Teacher pipeline, as desribed in [Learning Cross-Lingual IR from an English Retriever](https://arxiv.org/abs/2112.08185), are outlined in the [Jupyter notebook](../../notebooks/ir/dense/dense_ir_student_teacher.ipynb).
 
@@ -57,19 +47,11 @@
     --model_type xlm-roberta-base \
     --triples <training_data> \
     --root <experiments_root_directory> \
-<<<<<<< HEAD
     --experiment <experiment_label>
 ```
 
 The trained model is stored in `<experiments_root_directory>/<experiment_label>/none/<year_month/<day>/<time>/checkpoints/colbert-LAST.dnn`, with intermediate model files in the same `checkpoints` directory.
 
-=======
-    --experiment <experiment_label> 
-```
-
-The trained model is stored in `<experiments_root_directory>/<experiment_label>/none/<year_month/<day>/<time>/checkpoints/colbert-LAST.dnn`, with intermediate model files in the same `checkpoints` directory.
- 
->>>>>>> 2168849c
 ## Indexing
 
 The following are examples of how to index a corpus using the `run_ir.py` script.
@@ -98,11 +80,7 @@
     --checkpoint <model_checkpoint> \
     --collection <document_collection> \
     --root <experiments_root_directory> \
-<<<<<<< HEAD
     --experiment <experiment_label> \
-=======
-    --experiment <experiment_label> \ 
->>>>>>> 2168849c
     --index_name <index_label> \
     --compression_level 2
 ```
@@ -110,11 +88,7 @@
 
 ### Sparse Index using Pyserini
 
-<<<<<<< HEAD
 The following command builds an index for BM25 retrieval.
-=======
-The following command builds an index for BM25 retrieval.  
->>>>>>> 2168849c
 
 ```shell
 python primeqa/ir/run_ir.py \
@@ -146,29 +120,19 @@
     --checkpoint <model_checkpoint> \
     --collection <document_collection> \
     --root <experiments_root_directory> \
-<<<<<<< HEAD
     --experiment <experiment_label> \
     --index_name <index_label> \
     --ranks_fn <scores_and_ranks> \
-=======
-    --experiment <experiment_label> \ 
-    --index_name <index_label> \
-    --ranks_fn <scores_and_ranks> \
-    --nprobe 4
->>>>>>> 2168849c
 ```
 
 The resulting .tsv file, containing query IDs, document IDs, ranks, and scores is stored in `<scores_and_ranks>`.
 
-<<<<<<< HEAD
 #### PLAID hyperparameters
 
 The hyperparameters `ncells`, `centroid_score_threshold`, and `ndocs` can optionally be used to trade off between retrieval accuracy and speed. If these are not set explicitly they instead default to pre-configured values based on `k`, with different configurations for `k <= 10`, `10 < k <= 100`, and `100 < k`. See the [PLAID paper](https://arxiv.org/abs/2205.09707) for more details.
 
 Note that the previous ColBERTv2 hyperparameters `nprobe` and `ncandidates` are now deprecated.
 
-=======
->>>>>>> 2168849c
 ### Sparse Index Retrieval
 
 The command requires an index and a queries tsv file as input.
@@ -176,11 +140,7 @@
 python primeqa/ir/run_ir.py \
       --do_search \
       --engine_type BM25 \
-<<<<<<< HEAD
       --index_path <index-dir> \
-=======
-      --index_path <index-dir> \  
->>>>>>> 2168849c
       --queries_path  <query_file> \
       --nhits <num-hits> \
       --use_bm25 \
@@ -202,11 +162,7 @@
 
 
 ## Scoring
-<<<<<<< HEAD
 The scoring steps depend on the task and metric used.
-=======
-The scoring steps depend on the task and metric used. 
->>>>>>> 2168849c
 The following describes the steps to evaluate retrieval on the [XOR-TyDi task](https://nlp.cs.washington.edu/xorqa/)
 
 ### Obtain XORTyDI GroundTruth data and Eval scripts
@@ -222,35 +178,21 @@
     -c <document_collection> \
     -q <ground_truth_data>
     -p <scores_and_ranks> \
-<<<<<<< HEAD
     -o <ranking_xortydi_format.json>
-=======
-    -o <ranking_xortydi_format.json> 
->>>>>>> 2168849c
 ```
 
 ### Run Evaluation Script
 
 Run:
    ```shell
-<<<<<<< HEAD
    python <path-to-xorqa-repo>/evals/eval_xor_retrieve.py --data_file <ground_truth_data> --pred_file <ranking_xortydi_format.json>
-=======
-   python <path-to-xorqa-repo>/evals/eval_xor_retrieve.py --data_file <ground_truth_data> --pred_file <ranking_xortydi_format.json> 
->>>>>>> 2168849c
    ```
 
 ### Sample Evaluation Results
 The following is an example of evaluation script output obtained by running Sparse Retrival using the following collection and query set:
-<<<<<<< HEAD
 1. Index the DPR corpus of English Wikpedia (December 20, 2018 dump) split 100 word passages
    wget https://dl.fbaipublicfiles.com/dpr/wikipedia_split/psgs_w100.tsv.gz
 2. English MT translation of XORTyDI DEV queries from [here](https://drive.google.com/file/d/1JzlNDijDZmDlT42ABVJK53gwk7_mKHGt/view?usp=sharing).
-=======
-1. Index the DPR corpus of English Wikpedia (December 20, 2018 dump) split 100 word passages 
-   wget https://dl.fbaipublicfiles.com/dpr/wikipedia_split/psgs_w100.tsv.gz
-2. English MT translation of XORTyDI DEV queries from [here](https://drive.google.com/file/d/1JzlNDijDZmDlT42ABVJK53gwk7_mKHGt/view?usp=sharing).  
->>>>>>> 2168849c
 
 ```
 Evaluating R@2kt
@@ -268,11 +210,7 @@
 54.85232067510548
 performance on ar (309 examples)
 49.19093851132686
-<<<<<<< HEAD
-Final macro averaged score:
-=======
 Final macro averaged score: 
->>>>>>> 2168849c
 49.921052465692526
 Evaluating R@5kt
 performance on te (238 examples)
@@ -289,11 +227,7 @@
 61.60337552742617
 performance on ar (309 examples)
 57.60517799352751
-<<<<<<< HEAD
-Final macro averaged score:
-=======
 Final macro averaged score: 
->>>>>>> 2168849c
 58.72438362740563
 ```
 
