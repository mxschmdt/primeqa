--- conflicted
+++ resolved
@@ -1,13 +1,10 @@
 from typing import List
-<<<<<<< HEAD
 from dataclasses import dataclass, field
 from transformers import AutoConfig, AutoTokenizer
 from transformers import Seq2SeqTrainingArguments
 from datasets import Dataset
-=======
 from dataclasses import dataclass
 import json
->>>>>>> 2e07a753
 
 from primeqa.pipelines.components.base import ReaderComponent
 from primeqa.mrc.models.heads.generative import FID_HEAD
