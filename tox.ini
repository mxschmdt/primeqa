--- conflicted
+++ resolved
@@ -3,10 +3,6 @@
 
 [testenv]
 # install pytest in the virtualenv where commands will be executed
-<<<<<<< HEAD
-# deps = .
-=======
->>>>>>> f536c23d
 extras = tests
 commands =
     pytest --cov oneqa --cov-config .coveragerc --cov-fail-under=60 tests/