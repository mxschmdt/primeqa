--- conflicted
+++ resolved
@@ -27,28 +27,19 @@
 ]
 
 _deps = {
-<<<<<<< HEAD
     "bump2version~=1.0.1": ["dev"],
     "datasets~=2.0.0": ["install"],
     "packaging~=21.3": ["install"],
+    "pydata-sphinx-theme~=0.8.0": ["docs"],
     "pytest~=7.1.1": ["tests"],
     "pytest-cov~=3.0.0": ["tests"],
     "pytest-mock~=3.7.0": ["tests"],
     "pytest-rerunfailures~=10.2": ["tests"],
+    "sphinx~=4.4.0": ["docs"],
     "torch~=1.11.0": ["install"],
     "tox~=3.24.5": ["tests"],
     "transformers~=4.17.0": ["install"],
     "tqdm~=4.64.0": ["install"],
-=======
-    "bump2version": ["dev"],
-    "pydata-sphinx-theme~=0.8.0": ["docs"],
-    "pytest": ["tests"],
-    "pytest-cov": ["tests"],
-    "sphinx~=4.4.0": ["docs"],
-    "torch>=1.8": ["install"],  # TODO: see if we can reduce to 1.7 or 1.6
-    "tox": ["tests"],
-    "transformers": ["install"]  # TODO change this to range and add sentencepiece
->>>>>>> 59fcfa75
 }
 
 extras_names = ["docs", "dev", "install", "tests"]
