import argparse
import logging
from operator import attrgetter
import os
import sys

import datasets
from dataclasses import dataclass, field
from typing import Any, Dict, List, Optional, Type
from importlib import import_module
import traceback
from transformers import HfArgumentParser, TrainingArguments, DataCollatorWithPadding, AutoConfig, AutoTokenizer, EvalPrediction
from transformers.trainer_utils import get_last_checkpoint, set_seed

from oneqa.mrc.metrics.tydi_f1.tydi_f1 import TyDiF1
from oneqa.mrc.metrics.tydi_f1 import tydi_f1
from oneqa.mrc.models.task_model import ModelForDownstreamTasks
from oneqa.mrc.processors.postprocessors.extractive import ExtractivePostProcessor
from oneqa.mrc.processors.preprocessors.default import DefaultPreProcessor
from oneqa.mrc.processors.preprocessors.tydiqa import TyDiQAPreprocessor
from oneqa.mrc.trainers.default import MRCTrainer
from oneqa.mrc.models.heads.extractive import EXTRACTIVE_HEAD
from oneqa.mrc.data_models.eval_prediction_with_processing import EvalPredictionWithProcessing
from oneqa.mrc.processors.postprocessors.scorers import SupportedSpanScorers
from oneqa.mrc.metrics.tydi_f1.tydi_f1 import TyDiF1

# modified from
# https://github.com/huggingface/transformers/blob/main/examples/pytorch/question-answering/run_qa.py
@dataclass
class ModelArguments:
    """
    Arguments pertaining to which model/config/tokenizer we are going to fine-tune from.
    """

    model_name_or_path: str = field(
        metadata={"help": "Path to pretrained model or model identifier from huggingface.co/models"}
    )
    config_name: Optional[str] = field(
        default=None, metadata={"help": "Pretrained config name or path if not the same as model_name"}
    )
    tokenizer_name: Optional[str] = field(
        default=None, metadata={"help": "Pretrained tokenizer name or path if not the same as model_name"}
    )
    cache_dir: Optional[str] = field(
        default=None,
        metadata={"help": "Path to directory to store the pretrained models downloaded from huggingface.co"},
    )

# modified from
# https://github.com/huggingface/transformers/blob/main/examples/pytorch/question-answering/run_qa.py
@dataclass
class DataTrainingArguments:
    """
    Arguments pertaining to what data we are going to input our model for training and eval.
    """

    dataset_name: Optional[str] = field(
        default=None, metadata={"help": "The name of the dataset to use (via the datasets library)."}
    )
    dataset_config_name: Optional[str] = field(
        default=None, metadata={"help": "The configuration name of the dataset to use (via the datasets library)."}
    )
    train_file: Optional[str] = field(default=None, metadata={"help": "The input training data file (a text file)."})
    validation_file: Optional[str] = field(
        default=None,
        metadata={"help": "An optional input evaluation data file to evaluate the perplexity on (a text file)."},
    )
    test_file: Optional[str] = field(
        default=None,
        metadata={"help": "An optional input test data file to evaluate the perplexity on (a text file)."},
    )
    overwrite_cache: bool = field(
        default=False, metadata={"help": "Overwrite the cached training and evaluation sets"}
    )
    preprocessing_num_workers: Optional[int] = field(
        default=None,
        metadata={"help": "The number of processes to use for the preprocessing."},
    )
    max_seq_length: int = field(
        default=512,
        metadata={
            "help": "The maximum total input sequence length after tokenization. Sequences longer "
                    "than this will be truncated, sequences shorter will be padded."
        },
    )
    pad_to_max_length: bool = field(
        default=True,
        metadata={
            "help": "Whether to pad all samples to `max_seq_length`. "
                    "If False, will pad the samples dynamically when batching to the maximum length in the batch (which can "
                    "be faster on GPU but will be slower on TPU)."
        },
    )
    max_train_samples: Optional[int] = field(
        default=None,
        metadata={
            "help": "For debugging purposes or quicker training, truncate the number of training examples to this "
                    "value if set."
        },
    )
    max_eval_samples: Optional[int] = field(
        default=None,
        metadata={
            "help": "For debugging purposes or quicker training, truncate the number of evaluation examples to this "
                    "value if set."
        },
    )
    max_predict_samples: Optional[int] = field(
        default=None,
        metadata={
            "help": "For debugging purposes or quicker training, truncate the number of prediction examples to this "
                    "value if set."
        },
    )
    doc_stride: int = field(
        default=128,
        metadata={"help": "When splitting up a long document into chunks, how much stride to take between chunks."},
    )
    n_best_size: int = field(
        default=20,
        metadata={"help": "The total number of n-best predictions to generate when looking for an answer."},
    )
    n_best_logits: int = field(
        default=20,
        metadata={"help": "The number of logits to consider when searching for start and end position of an answer"}
    )
    max_answer_length: int = field(
        default=32,
        metadata={
            "help": "The maximum length of an answer that can be generated. This is needed because the start "
                    "and end predictions are not conditioned on one another."
        },
    )
    negative_sampling_prob_when_has_answer: float = field(
        default=0.01,
        metadata={"help": "Only used when preparing training features, not for decoding. "
                          "This ratio will be used when the example has a short answer, but "
                          "the span does not. Specifically we will keep the span with "
                          "probability negative_sampling_prob_when_has_answer."
                 },
    )
    negative_sampling_prob_when_no_answer: float = field(
        default=0.04,
        metadata={"help": "Only used when preparing training features, not for decoding. "
                          "This ratio will be used when the example has NO short answer. "
                          "Specifically we will keep spans from this example with "
                          "probability negative_sampling_prob_when_has_answer."
                 },
    )


@dataclass
class TaskArguments:
    """
    Task specific arguments.
    """
    scorer_type: str = field(
        default='weighted_sum_target_type_and_score_diff',
        metadata={"help": "The name of the scorer to compute answer score.",
                  "choices": SupportedSpanScorers.get_supported()
                  }
    )
    task_heads: str = field(
        default='oneqa.mrc.models.heads.extractive.EXTRACTIVE_HEAD',
        metadata={"help": "The name of the task head to use.",
                  "choices": ["oneqa.mrc.models.heads.extractive.EXTRACTIVE_HEAD"]
                  }
    )
    preprocessor: str = field(
        default='oneqa.mrc.processors.preprocessors.tydiqa.TyDiQAPreprocessor',
        metadata={"help": "The name of the preprocessor to use.",
                  "choices": ["oneqa.mrc.processors.preprocessors.tydiqa.TyDiQAPreprocessor"]
                  }
    )
    postprocessor: str = field(
        default='oneqa.mrc.processors.postprocessors.extractive.ExtractivePostProcessor',
        metadata={"help": "The name of the postprocessor to use.",
                  "choices": ["oneqa.mrc.processors.postprocessors.extractive.ExtractivePostProcessor"]
                  }
    )
    eval_metrics: Optional[str] = field(
        default=None,
        metadata={"help": "The name of the evaluation metric function."
                  }
    )

def class_reference(class_reference_as_str: str) -> Type:
    """
    Given a fully qualified path to a class reference, return a pointer to the class reference
    :param str class_reference_as_str: the fully qualified path (expects the fully qualified
        path in dot notation, e.g. 
        oneqa.mrc.processors.postprocessors.extractive.ExtractivePostProcessor)
    :return: class
    :rtype: Type
    """
    def _split_into_class_and_module_name(class_path):
        modules = class_path.split('.')
        if len(modules) > 1:
            return ".".join(modules[:-1]), modules[-1]
        else:
            return class_path, None

    try:
        module_name, class_name = _split_into_class_and_module_name(class_reference_as_str)
        module_reference = import_module(module_name)
        if class_name is None:
            return module_reference
        else:
            return getattr(module_reference, class_name)
    except Exception as ex:
        traceback.print_exc()  # Shows additional traceback for why imports fail
        raise TypeError("Unable to resolve the string {} to a fully qualified class path".format(class_reference_as_str)) from ex

def main():

    parser = HfArgumentParser((ModelArguments, DataTrainingArguments, TrainingArguments, TaskArguments))
    if len(sys.argv) == 2 and sys.argv[1].endswith(".json"):
    # If we pass only one argument to the script and it's the path to a json file,
    # let's parse it to get our arguments.
        model_args, data_args, training_args, task_args = \
            parser.parse_json_file(json_file=os.path.abspath(sys.argv[1]))
    else:
        model_args, data_args, training_args, task_args = parser.parse_args_into_dataclasses()

    logger = logging.getLogger(__name__)

    # TODO: remove during parameterization
#    training_args = TrainingArguments(
#        output_dir=args.output_dir,
#        do_train=True,
#        do_eval=True,
#        num_train_epochs=1,
#        fp16=True,
#        overwrite_output_dir=True,
#        save_steps=50000,
#        evaluation_strategy='no',
#        per_device_train_batch_size=32,
#        per_device_eval_batch_size=128,
#        learning_rate=4e-05,
#        gradient_accumulation_steps=2,
#        # optim='adamw_torch',
#        warmup_ratio=0.1,
#        weight_decay=0.1,
#    )
    scorer_type = task_args.scorer_type
        #weighted_sum_target_type_and_score_diff'

    set_seed(training_args.seed)

    # Detecting last checkpoint.
    last_checkpoint = None
    if os.path.isdir(training_args.output_dir) and training_args.do_train and not training_args.overwrite_output_dir:
        last_checkpoint = get_last_checkpoint(training_args.output_dir)
        if last_checkpoint is None and len(os.listdir(training_args.output_dir)) > 0:
            raise ValueError(
                f"Output directory ({training_args.output_dir}) already exists and is not empty. "
                "Use --overwrite_output_dir to overcome."
            )
        elif last_checkpoint is not None and training_args.resume_from_checkpoint is None:
            logger.info(
                f"Checkpoint detected, resuming training at {last_checkpoint}. To avoid this behavior, change "
                "the `--output_dir` or add `--overwrite_output_dir` to train from scratch."
            )

<<<<<<< HEAD
    model_name = 'xlm-roberta-large'
    task_heads = EXTRACTIVE_HEAD  # TODO parameterize
=======
    model_name = model_args.model_name_or_path
        #'xlm-roberta-base'
    task_heads = class_reference(task_args.task_heads)
        #EXTRACTIVE_HEAD  # TODO parameterize
>>>>>>> f54b4543
    config = AutoConfig.from_pretrained(
        model_name,
        # cache_dir=model_args.cache_dir,
        # revision=model_args.model_revision,
        # use_auth_token=True if model_args.use_auth_token else None,
    )
    tokenizer = AutoTokenizer.from_pretrained(
        model_name,
        # cache_dir=model_args.cache_dir,
        use_fast=True,
        # revision=model_args.model_revision,
        # use_auth_token=True if model_args.use_auth_token else None,
        config=config,
    )
    
    # TODO: remove during parameterization 
    #if not training_args.do_train:
    #    model_name = checkpoint_for_eval
    model = ModelForDownstreamTasks.from_config(
        config,
        model_name,
        task_heads=task_heads,
    )
    model.set_task_head(next(iter(task_heads)))

    # load data
    logger.info('Loading dataset')
    raw_datasets = datasets.load_dataset(data_args.dataset_name, data_args.dataset_config_name)
        #("tydiqa", "primary_task")

    # load preprocessor
    preprocessor_class = class_reference(task_args.preprocessor)
        #TyDiQAPreprocessor  # TODO parameterize
    preprocessor = preprocessor_class(
        stride=data_args.doc_stride, #128,
        tokenizer=tokenizer,
<<<<<<< HEAD
        # negative_sampling_prob_when_has_answer=0.1,
        # negative_sampling_prob_when_no_answer=0.1,
        load_from_cache_file=False,
        max_contexts=None,
=======
        negative_sampling_prob_when_has_answer=data_args.negative_sampling_prob_when_has_answer,
        negative_sampling_prob_when_no_answer=data_args.negative_sampling_prob_when_no_answer,
        load_from_cache_file=data_args.overwrite_cache,
>>>>>>> f54b4543
    )

    # process train data
    if training_args.do_train:
        train_dataset = raw_datasets["train"]
        max_train_samples = data_args.max_train_samples
            #1000
        if max_train_samples is not None:  # if data_args.max_train_samples is not None:
            # We will select sample from whole data if argument is specified
            train_dataset = train_dataset.select(range(max_train_samples))
        with training_args.main_process_first(desc="train dataset map pre-processing"):
            # train_dataset = preprocessor.adapt_dataset(train_dataset)
            # train_dataset = train_dataset.map(  # TODO debug
            #     preprocessor.process_train,
            #     batched=True,
            #     num_proc=1,  # data_args.preprocessing_num_workers,
            #     remove_columns=train_dataset.column_names,
            #     # load_from_cache_file=not data_args.overwrite_cache,
            #     load_from_cache_file=False,
            #     desc="Running tokenizer on train dataset",
            # )
            # train_dataset = preprocessor.subsample_features(train_dataset)
            _, train_dataset = preprocessor.process_train(train_dataset)

    if training_args.do_eval:
        # process val data
        eval_examples = raw_datasets["validation"]
        max_eval_samples = data_args.max_eval_samples
            #10 #250
        if max_eval_samples is not None:  # data_args.max_eval_samples is not None:
            # We will select sample from whole data
            eval_examples = eval_examples.select(range(max_eval_samples))
        # Validation Feature Creation
        with training_args.main_process_first(desc="validation dataset map pre-processing"):
            # eval_examples = preprocessor.adapt_dataset(eval_examples)
            # eval_dataset = eval_examples.map(
            #     preprocessor.process_eval,
            #     batched=True,
            #     num_proc=1,  # data_args.preprocessing_num_workers,
            #     remove_columns=eval_examples.column_names,
            #     # load_from_cache_file=not data_args.overwrite_cache,
            #     load_from_cache_file=False,
            #     desc="Running tokenizer on training dataset",
            # )
            eval_examples, eval_dataset = preprocessor.process_eval(eval_examples)

    # process test data
    using_mixed_precision = any(attrgetter('fp16', 'bf16')(training_args))
    data_collator = DataCollatorWithPadding(tokenizer, pad_to_multiple_of=64 if using_mixed_precision else None)

    # train

<<<<<<< HEAD
    postprocessor_class = ExtractivePostProcessor  # TODO parameterize
    postprocessor = postprocessor_class(
        k=5,
        n_best_size=20,
        max_answer_length=30,
        scorer_type=SupportedSpanScorers(scorer_type),
        single_context_multiple_passages=preprocessor._single_context_multiple_passages
    )
=======
    postprocessor_class = class_reference(task_args.postprocessor)
        #ExtractivePostProcessor  # TODO parameterize
    postprocessor = postprocessor_class(
        k=data_args.n_best_logits, #5,
        n_best_size=data_args.n_best_size, #20,
        max_answer_length=data_args.max_answer_length, #30,
        scorer_type=SupportedSpanScorers(scorer_type))
>>>>>>> f54b4543

    metric = datasets.load_metric(tydi_f1.__file__)  # TODO parameterize

    def compute_metrics(p: EvalPredictionWithProcessing):
        return metric.compute(predictions=p.processed_predictions, references=p.label_ids)

    trainer = MRCTrainer(
        model=model,
        args=training_args,
        train_dataset=train_dataset if training_args.do_train else None,
        eval_dataset=eval_dataset if training_args.do_eval else None,
        eval_examples=eval_examples if training_args.do_eval else None,
        tokenizer=tokenizer,
        data_collator=data_collator,
        post_process_function=postprocessor.process_references_and_predictions,  # see QATrainer in Huggingface
        compute_metrics=compute_metrics,
    )
    
    checkpoint = None
    if training_args.resume_from_checkpoint is not None:
        checkpoint = training_args.resume_from_checkpoint
    elif last_checkpoint is not None:
        checkpoint = last_checkpoint
    
    if training_args.do_train:
        train_result = trainer.train(resume_from_checkpoint=checkpoint)
        # raise ValueError("Nothing implemented beyond this point")
        trainer.save_model()  # Saves the tokenizer too for easy upload

        metrics = train_result.metrics
    # max_train_samples = (
    #     data_args.max_train_samples if data_args.max_train_samples is not None else len(train_dataset)
    # )
    # metrics["train_samples"] = min(max_train_samples, len(train_dataset))

        trainer.log_metrics("train", metrics)
        trainer.save_metrics("train", metrics)
        trainer.save_state()

    if training_args.do_eval:
        logger.info("*** Evaluate ***")
        metrics = trainer.evaluate()

        # max_eval_samples = data_args.max_eval_samples if data_args.max_eval_samples is not None else len(eval_dataset)
        # metrics["eval_samples"] = min(max_eval_samples, len(eval_dataset))

        trainer.log_metrics("eval", metrics)
        trainer.save_metrics("eval", metrics)

    # run val

    # run test


if __name__ == '__main__':
    main()<|MERGE_RESOLUTION|>--- conflicted
+++ resolved
@@ -188,7 +188,7 @@
     """
     Given a fully qualified path to a class reference, return a pointer to the class reference
     :param str class_reference_as_str: the fully qualified path (expects the fully qualified
-        path in dot notation, e.g. 
+        path in dot notation, e.g.
         oneqa.mrc.processors.postprocessors.extractive.ExtractivePostProcessor)
     :return: class
     :rtype: Type
@@ -262,15 +262,10 @@
                 "the `--output_dir` or add `--overwrite_output_dir` to train from scratch."
             )
 
-<<<<<<< HEAD
-    model_name = 'xlm-roberta-large'
-    task_heads = EXTRACTIVE_HEAD  # TODO parameterize
-=======
     model_name = model_args.model_name_or_path
         #'xlm-roberta-base'
     task_heads = class_reference(task_args.task_heads)
         #EXTRACTIVE_HEAD  # TODO parameterize
->>>>>>> f54b4543
     config = AutoConfig.from_pretrained(
         model_name,
         # cache_dir=model_args.cache_dir,
@@ -307,16 +302,10 @@
     preprocessor = preprocessor_class(
         stride=data_args.doc_stride, #128,
         tokenizer=tokenizer,
-<<<<<<< HEAD
-        # negative_sampling_prob_when_has_answer=0.1,
-        # negative_sampling_prob_when_no_answer=0.1,
-        load_from_cache_file=False,
-        max_contexts=None,
-=======
         negative_sampling_prob_when_has_answer=data_args.negative_sampling_prob_when_has_answer,
         negative_sampling_prob_when_no_answer=data_args.negative_sampling_prob_when_no_answer,
         load_from_cache_file=data_args.overwrite_cache,
->>>>>>> f54b4543
+        max_contexts=None,
     )
 
     # process train data
@@ -369,16 +358,6 @@
 
     # train
 
-<<<<<<< HEAD
-    postprocessor_class = ExtractivePostProcessor  # TODO parameterize
-    postprocessor = postprocessor_class(
-        k=5,
-        n_best_size=20,
-        max_answer_length=30,
-        scorer_type=SupportedSpanScorers(scorer_type),
-        single_context_multiple_passages=preprocessor._single_context_multiple_passages
-    )
-=======
     postprocessor_class = class_reference(task_args.postprocessor)
         #ExtractivePostProcessor  # TODO parameterize
     postprocessor = postprocessor_class(
@@ -386,7 +365,6 @@
         n_best_size=data_args.n_best_size, #20,
         max_answer_length=data_args.max_answer_length, #30,
         scorer_type=SupportedSpanScorers(scorer_type))
->>>>>>> f54b4543
 
     metric = datasets.load_metric(tydi_f1.__file__)  # TODO parameterize
 
